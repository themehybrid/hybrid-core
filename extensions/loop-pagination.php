--- conflicted
+++ resolved
@@ -1,122 +1,114 @@
-<?php
-/**
- * Loop Pagination - A WordPress script for creating paginated links on archive-type pages.
- *
- * The Loop Pagination script was designed to give theme authors a quick way to paginate archive-type 
- * (archive, search, and blog) pages without having to worry about which of the many plugins a user might 
- * possibly be using.  Instead, they can simply build pagination right into their themes.
- *
- * This program is free software; you can redistribute it and/or modify it under the terms of the GNU 
- * General Public License as published by the Free Software Foundation; either version 2 of the License, 
- * or (at your option) any later version.
- *
- * This program is distributed in the hope that it will be useful, but WITHOUT ANY WARRANTY; without 
- * even the implied warranty of MERCHANTABILITY or FITNESS FOR A PARTICULAR PURPOSE.
- *
- * @package   LoopPagination
-<<<<<<< HEAD
- * @version   0.1.6
-=======
- * @version   0.2
->>>>>>> e05e7f51
- * @author    Justin Tadlock <justin@justintadlock.com>
- * @copyright Copyright (c) 2010 - 2012, Justin Tadlock
- * @link      http://themehybrid.com/docs/tutorials/loop-pagination
- * @license   http://www.gnu.org/licenses/old-licenses/gpl-2.0.html
- */
-
-/**
- * Loop pagination function for paginating loops with multiple posts.  This should be used on archive, blog, and 
- * search pages.  It is not for singular views.
- *
- * @since 0.1.0
- * @access public
- * @uses paginate_links() Creates a string of paginated links based on the arguments given.
- * @param array $args Arguments to customize how the page links are output.
- * @return string $page_links
- */
-function loop_pagination( $args = array() ) {
-	global $wp_rewrite, $wp_query;
-
-	/* If there's not more than one page, return nothing. */
-	if ( 1 >= $wp_query->max_num_pages )
-		return;
-
-	/* Get the current page. */
-	$current = ( get_query_var( 'paged' ) ? absint( get_query_var( 'paged' ) ) : 1 );
-
-	/* Get the max number of pages. */
-	$max_num_pages = intval( $wp_query->max_num_pages );
-
-	/* Get the pagination base. */
-	$pagination_base = $wp_rewrite->pagination_base;
-
-	/* Set up some default arguments for the paginate_links() function. */
-	$defaults = array(
-		'base'         => add_query_arg( 'paged', '%#%' ),
-		'format'       => '',
-		'total'        => $max_num_pages,
-		'current'      => $current,
-		'prev_next'    => true,
-		//'prev_text'  => __( '&laquo; Previous' ), // This is the WordPress default.
-		//'next_text'  => __( 'Next &raquo;' ), // This is the WordPress default.
-		'show_all'     => false,
-		'end_size'     => 1,
-		'mid_size'     => 1,
-		'add_fragment' => '',
-		'type'         => 'plain',
-
-		// Begin loop_pagination() arguments.
-		'before'       => '<div class="pagination loop-pagination">',
-		'after'        => '</div>',
-		'echo'         => true,
-	);
-
-	/* Add the $base argument to the array if the user is using permalinks. */
-	if ( $wp_rewrite->using_permalinks() && !is_search() )
-<<<<<<< HEAD
-		$defaults['base'] = user_trailingslashit( trailingslashit( get_pagenum_link() ) . 'page/%#%' );
-=======
-		$defaults['base'] = user_trailingslashit( trailingslashit( get_pagenum_link() ) . "{$pagination_base}/%#%" );
->>>>>>> e05e7f51
-
-	/* @todo Find a way to make pretty links work for search in all cases. */
-	/**
-	if ( is_search() ) {
-		$search_permastruct = $wp_rewrite->get_search_permastruct();
-		if ( !empty( $search_permastruct ) )
-			$defaults['base'] = user_trailingslashit( trailingslashit( get_search_link() ) . 'page/%#%' );
-	}
-	/**/
-
-	/* Allow developers to overwrite the arguments with a filter. */
-	$args = apply_filters( 'loop_pagination_args', $args );
-
-	/* Merge the arguments input with the defaults. */
-	$args = wp_parse_args( $args, $defaults );
-
-	/* Don't allow the user to set this to an array. */
-	if ( 'array' == $args['type'] )
-		$args['type'] = 'plain';
-
-	/* Get the paginated links. */
-	$page_links = paginate_links( $args );
-
-	/* Remove 'page/1' from the entire output since it's not needed. */
-	$page_links = str_replace( array( "?paged=1'", "&#038;paged=1'", "/{$pagination_base}/1'", "/{$pagination_base}/1/'" ), '\'', $page_links );
-	$page_links = str_replace( array( '?paged=1"', '&#038;paged=1"', "/{$pagination_base}/1\"", "/{$pagination_base}/1/\"" ), '\"', $page_links );
-
-	/* Wrap the paginated links with the $before and $after elements. */
-	$page_links = $args['before'] . $page_links . $args['after'];
-
-	/* Allow devs to completely overwrite the output. */
-	$page_links = apply_filters( 'loop_pagination', $page_links );
-
-	/* Return the paginated links for use in themes. */
-	if ( $args['echo'] )
-		echo $page_links;
-	else
-		return $page_links;
-}
-
+<?php
+/**
+ * Loop Pagination - A WordPress script for creating paginated links on archive-type pages.
+ *
+ * The Loop Pagination script was designed to give theme authors a quick way to paginate archive-type 
+ * (archive, search, and blog) pages without having to worry about which of the many plugins a user might 
+ * possibly be using.  Instead, they can simply build pagination right into their themes.
+ *
+ * This program is free software; you can redistribute it and/or modify it under the terms of the GNU 
+ * General Public License as published by the Free Software Foundation; either version 2 of the License, 
+ * or (at your option) any later version.
+ *
+ * This program is distributed in the hope that it will be useful, but WITHOUT ANY WARRANTY; without 
+ * even the implied warranty of MERCHANTABILITY or FITNESS FOR A PARTICULAR PURPOSE.
+ *
+ * @package   LoopPagination
+ * @version   0.2
+ * @author    Justin Tadlock <justin@justintadlock.com>
+ * @copyright Copyright (c) 2010 - 2012, Justin Tadlock
+ * @link      http://themehybrid.com/docs/tutorials/loop-pagination
+ * @license   http://www.gnu.org/licenses/old-licenses/gpl-2.0.html
+ */
+
+/**
+ * Loop pagination function for paginating loops with multiple posts.  This should be used on archive, blog, and 
+ * search pages.  It is not for singular views.
+ *
+ * @since 0.1.0
+ * @access public
+ * @uses paginate_links() Creates a string of paginated links based on the arguments given.
+ * @param array $args Arguments to customize how the page links are output.
+ * @return string $page_links
+ */
+function loop_pagination( $args = array() ) {
+	global $wp_rewrite, $wp_query;
+
+	/* If there's not more than one page, return nothing. */
+	if ( 1 >= $wp_query->max_num_pages )
+		return;
+
+	/* Get the current page. */
+	$current = ( get_query_var( 'paged' ) ? absint( get_query_var( 'paged' ) ) : 1 );
+
+	/* Get the max number of pages. */
+	$max_num_pages = intval( $wp_query->max_num_pages );
+
+	/* Get the pagination base. */
+	$pagination_base = $wp_rewrite->pagination_base;
+
+	/* Set up some default arguments for the paginate_links() function. */
+	$defaults = array(
+		'base'         => add_query_arg( 'paged', '%#%' ),
+		'format'       => '',
+		'total'        => $max_num_pages,
+		'current'      => $current,
+		'prev_next'    => true,
+		//'prev_text'  => __( '&laquo; Previous' ), // This is the WordPress default.
+		//'next_text'  => __( 'Next &raquo;' ), // This is the WordPress default.
+		'show_all'     => false,
+		'end_size'     => 1,
+		'mid_size'     => 1,
+		'add_fragment' => '',
+		'type'         => 'plain',
+
+		// Begin loop_pagination() arguments.
+		'before'       => '<div class="pagination loop-pagination">',
+		'after'        => '</div>',
+		'echo'         => true,
+	);
+
+	/* Add the $base argument to the array if the user is using permalinks. */
+	if ( $wp_rewrite->using_permalinks() && !is_search() )
+		$defaults['base'] = user_trailingslashit( trailingslashit( get_pagenum_link() ) . "{$pagination_base}/%#%" );
+
+	/* @todo Find a way to make pretty links work for search in all cases. */
+	/**
+	if ( is_search() ) {
+		$search_permastruct = $wp_rewrite->get_search_permastruct();
+		if ( !empty( $search_permastruct ) )
+			$defaults['base'] = user_trailingslashit( trailingslashit( get_search_link() ) . 'page/%#%' );
+	}
+	/**/
+
+	/* Allow developers to overwrite the arguments with a filter. */
+	$args = apply_filters( 'loop_pagination_args', $args );
+
+	/* Merge the arguments input with the defaults. */
+	$args = wp_parse_args( $args, $defaults );
+
+	/* Don't allow the user to set this to an array. */
+	if ( 'array' == $args['type'] )
+		$args['type'] = 'plain';
+
+	/* Get the paginated links. */
+	$page_links = paginate_links( $args );
+
+	/* Remove 'page/1' from the entire output since it's not needed. */
+	$page_links = str_replace( array( "?paged=1'", "&#038;paged=1'", "/{$pagination_base}/1'", "/{$pagination_base}/1/'" ), '\'', $page_links );
+	$page_links = str_replace( array( '?paged=1"', '&#038;paged=1"', "/{$pagination_base}/1\"", "/{$pagination_base}/1/\"" ), '\"', $page_links );
+
+	/* Wrap the paginated links with the $before and $after elements. */
+	$page_links = $args['before'] . $page_links . $args['after'];
+
+	/* Allow devs to completely overwrite the output. */
+	$page_links = apply_filters( 'loop_pagination', $page_links );
+
+	/* Return the paginated links for use in themes. */
+	if ( $args['echo'] )
+		echo $page_links;
+	else
+		return $page_links;
+}
+
 ?>