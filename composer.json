--- conflicted
+++ resolved
@@ -1,10 +1,6 @@
 {
 	"name"        : "themehybrid/hybrid-core",
-<<<<<<< HEAD
-	"description" : "Hybrid Core: A theme framework for developing modern WordPress themes.",
-=======
 	"description" : "Hybrid Core: A framework for developing modern WordPress plugins and themes.",
->>>>>>> 5b8e6720
 	"keywords"    : [ "wordpress" ],
 	"homepage"    : "https://themehybrid.com/hybrid-core",
 	"license"     : "GPL-2.0-or-later",
