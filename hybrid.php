<?php
/**
 * Hybrid Core - A WordPress theme development framework.
 *
 * Hybrid Core is a framework for developing WordPress themes.  The framework allows theme developers
 * to quickly build themes without having to handle all of the "logic" behind the theme or having to code 
 * complex functionality for features that are often needed in themes.  The framework does these things 
 * for developers to allow them to get back to what matters the most:  developing and designing themes.  
 * The framework was built to make it easy for developers to include (or not include) specific, pre-coded 
 * features.  Themes handle all the markup, style, and scripts while the framework handles the logic.
 *
 * Hybrid Core is a modular system, which means that developers can pick and choose the features they 
 * want to include within their themes.  Most files are only loaded if the theme registers support for the 
 * feature using the add_theme_support( $feature ) function within their theme.
 *
 * This program is free software; you can redistribute it and/or modify it under the terms of the GNU 
 * General Public License as published by the Free Software Foundation; either version 2 of the License, 
 * or (at your option) any later version.
 *
 * This program is distributed in the hope that it will be useful, but WITHOUT ANY WARRANTY; without 
 * even the implied warranty of MERCHANTABILITY or FITNESS FOR A PARTICULAR PURPOSE.
 *
 * You should have received a copy of the GNU General Public License along with this program; if not, write 
 * to the Free Software Foundation, Inc., 51 Franklin St, Fifth Floor, Boston, MA 02110-1301 USA
 *
 * @package HybridCore
<<<<<<< HEAD
 * @version 1.5.0 - Alpha
=======
 * @version 1.4.2
>>>>>>> 94cc99e6
 * @author Justin Tadlock <justin@justintadlock.com>
 * @copyright Copyright (c) 2008 - 2012, Justin Tadlock
 * @link http://themehybrid.com/hybrid-core
 * @license http://www.gnu.org/licenses/old-licenses/gpl-2.0.html
 */

/**
 * The Hybrid class launches the framework.  It's the organizational structure behind the entire framework. 
 * This class should be loaded and initialized before anything else within the theme is called to properly use 
 * the framework.  
 *
 * After parent themes call the Hybrid class, they should perform a theme setup function on the 
 * 'after_setup_theme' hook with a priority of 10.  Child themes should add their theme setup function on
 * the 'after_setup_theme' hook with a priority of 11.  This allows the class to load theme-supported features
 * at the appropriate time, which is on the 'after_setup_theme' hook with a priority of 12.
 *
 * @since 0.7.0
 */
class Hybrid {

	/**
	 * Constructor method for the Hybrid class.  This method adds other methods of the class to 
	 * specific hooks within WordPress.  It controls the load order of the required files for running 
	 * the framework.
	 *
	 * @since 1.0.0
	 */
	function __construct() {
		global $hybrid;

		/* Set up an empty class for the global $hybrid object. */
		$hybrid = new stdClass;

		/* Define framework, parent theme, and child theme constants. */
		add_action( 'after_setup_theme', array( &$this, 'constants' ), 1 );

		/* Load the core functions required by the rest of the framework. */
		add_action( 'after_setup_theme', array( &$this, 'core' ), 2 );

		/* Initialize the framework's default actions and filters. */
		add_action( 'after_setup_theme', array( &$this, 'default_filters' ), 3 );

		/* Language functions and translations setup. */
		add_action( 'after_setup_theme', array( &$this, 'i18n' ), 4 );

		/* Handle theme supported features. */
		add_action( 'after_setup_theme', array( &$this, 'theme_support' ), 12 );

		/* Load the framework functions. */
		add_action( 'after_setup_theme', array( &$this, 'functions' ), 13 );

		/* Load the framework extensions. */
		add_action( 'after_setup_theme', array( &$this, 'extensions' ), 14 );

		/* Load admin files. */
		add_action( 'wp_loaded', array( &$this, 'admin' ) );
	}

	/**
	 * Defines the constant paths for use within the core framework, parent theme, and child theme.  
	 * Constants prefixed with 'HYBRID_' are for use only within the core framework and don't 
	 * reference other areas of the parent or child theme.
	 *
	 * @since 0.7.0
	 */
	function constants() {

		/* Sets the framework version number. */
<<<<<<< HEAD
		define( 'HYBRID_VERSION', '1.5.0' );
=======
		define( 'HYBRID_VERSION', '1.4.2' );
>>>>>>> 94cc99e6

		/* Sets the path to the parent theme directory. */
		define( 'THEME_DIR', get_template_directory() );

		/* Sets the path to the parent theme directory URI. */
		define( 'THEME_URI', get_template_directory_uri() );

		/* Sets the path to the child theme directory. */
		define( 'CHILD_THEME_DIR', get_stylesheet_directory() );

		/* Sets the path to the child theme directory URI. */
		define( 'CHILD_THEME_URI', get_stylesheet_directory_uri() );

		/* Sets the path to the core framework directory. */
		define( 'HYBRID_DIR', trailingslashit( THEME_DIR ) . basename( dirname( __FILE__ ) ) );

		/* Sets the path to the core framework directory URI. */
		define( 'HYBRID_URI', trailingslashit( THEME_URI ) . basename( dirname( __FILE__ ) ) );

		/* Sets the path to the core framework admin directory. */
		define( 'HYBRID_ADMIN', trailingslashit( HYBRID_DIR ) . 'admin' );

		/* Sets the path to the core framework classes directory. */
		define( 'HYBRID_CLASSES', trailingslashit( HYBRID_DIR ) . 'classes' );

		/* Sets the path to the core framework extensions directory. */
		define( 'HYBRID_EXTENSIONS', trailingslashit( HYBRID_DIR ) . 'extensions' );

		/* Sets the path to the core framework functions directory. */
		define( 'HYBRID_FUNCTIONS', trailingslashit( HYBRID_DIR ) . 'functions' );

		/* Sets the path to the core framework languages directory. */
		define( 'HYBRID_LANGUAGES', trailingslashit( HYBRID_DIR ) . 'languages' );

		/* Sets the path to the core framework images directory URI. */
		define( 'HYBRID_IMAGES', trailingslashit( HYBRID_URI ) . 'images' );

		/* Sets the path to the core framework CSS directory URI. */
		define( 'HYBRID_CSS', trailingslashit( HYBRID_URI ) . 'css' );

		/* Sets the path to the core framework JavaScript directory URI. */
		define( 'HYBRID_JS', trailingslashit( HYBRID_URI ) . 'js' );
	}

	/**
	 * Loads the core framework functions.  These files are needed before loading anything else in the 
	 * framework because they have required functions for use.
	 *
	 * @since 1.0.0
	 */
	function core() {

		/* Load the core framework functions. */
		require_once( trailingslashit( HYBRID_FUNCTIONS ) . 'core.php' );

		/* Load the context-based functions. */
		require_once( trailingslashit( HYBRID_FUNCTIONS ) . 'context.php' );

		/* Load the core framework internationalization functions. */
		require_once( trailingslashit( HYBRID_FUNCTIONS ) . 'i18n.php' );
	}

	/**
	 * Loads both the parent and child theme translation files.  If a locale-based functions file exists
	 * in either the parent or child theme (child overrides parent), it will also be loaded.  All translation 
	 * and locale functions files are expected to be within the theme's '/languages' folder, but the 
	 * framework will fall back on the theme root folder if necessary.  Translation files are expected 
	 * to be prefixed with the template or stylesheet path (example: 'templatename-en_US.mo').
	 *
	 * @since 1.2.0
	 */
	function i18n() {
		global $hybrid;

		/* Get parent and child theme textdomains. */
		$parent_textdomain = hybrid_get_parent_textdomain();
		$child_textdomain = hybrid_get_child_textdomain();

		/* Load the framework textdomain. */
		$hybrid->textdomain_loaded['hybrid-core'] = hybrid_load_framework_textdomain( 'hybrid-core' );

		/* Load theme textdomain. */
		$hybrid->textdomain_loaded[$parent_textdomain] = load_theme_textdomain( $parent_textdomain );

		/* Load child theme textdomain. */
		$hybrid->textdomain_loaded[$child_textdomain] = is_child_theme() ? load_child_theme_textdomain( $child_textdomain ) : false;

		/* Get the user's locale. */
		$locale = get_locale();

		/* Locate a locale-specific functions file. */
		$locale_functions = locate_template( array( "languages/{$locale}.php", "{$locale}.php" ) );

		/* If the locale file exists and is readable, load it. */
		if ( !empty( $locale_functions ) && is_readable( $locale_functions ) )
			require_once( $locale_functions );
	}

	/**
	 * Removes theme supported features from themes in the case that a user has a plugin installed
	 * that handles the functionality.
	 *
	 * @since 1.3.0
	 */
	function theme_support() {

		/* Remove support for the core SEO component if the WP SEO plugin is installed. */
		if ( defined( 'WPSEO_VERSION' ) )
			remove_theme_support( 'hybrid-core-seo' );

		/* Remove support for the the Breadcrumb Trail extension if the plugin is installed. */
		if ( function_exists( 'breadcrumb_trail' ) )
			remove_theme_support( 'breadcrumb-trail' );

		/* Remove support for the the Cleaner Gallery extension if the plugin is installed. */
		if ( function_exists( 'cleaner_gallery' ) )
			remove_theme_support( 'cleaner-gallery' );

		/* Remove support for the the Get the Image extension if the plugin is installed. */
		if ( function_exists( 'get_the_image' ) )
			remove_theme_support( 'get-the-image' );
	}

	/**
	 * Loads the framework functions.  Many of these functions are needed to properly run the 
	 * framework.  Some components are only loaded if the theme supports them.
	 *
	 * @since 0.7.0
	 */
	function functions() {

		/* Load the comments functions. */
		require_once( trailingslashit( HYBRID_FUNCTIONS ) . 'comments.php' );

		/* Load media-related functions. */
		require_once( trailingslashit( HYBRID_FUNCTIONS ) . 'media.php' );

		/* Load the metadata functions. */
		require_once( trailingslashit( HYBRID_FUNCTIONS ) . 'meta.php' );

		/* Load the utility functions. */
		require_once( trailingslashit( HYBRID_FUNCTIONS ) . 'utility.php' );

		/* Load the theme settings functions if supported. */
		require_if_theme_supports( 'hybrid-core-theme-settings', trailingslashit( HYBRID_FUNCTIONS ) . 'settings.php' );

		/* Load the customizer functions if theme settings are supported. */
		require_if_theme_supports( 'hybrid-core-theme-settings', trailingslashit( HYBRID_FUNCTIONS ) . 'customize.php' );

		/* Load the menus functions if supported. */
		require_if_theme_supports( 'hybrid-core-menus', trailingslashit( HYBRID_FUNCTIONS ) . 'menus.php' );

		/* Load the core SEO component if supported. */
		require_if_theme_supports( 'hybrid-core-seo', trailingslashit( HYBRID_FUNCTIONS ) . 'core-seo.php' );

		/* Load the shortcodes if supported. */
		require_if_theme_supports( 'hybrid-core-shortcodes', trailingslashit( HYBRID_FUNCTIONS ) . 'shortcodes.php' );

		/* Load the sidebars if supported. */
		require_if_theme_supports( 'hybrid-core-sidebars', trailingslashit( HYBRID_FUNCTIONS ) . 'sidebars.php' );

		/* Load the widgets if supported. */
		require_if_theme_supports( 'hybrid-core-widgets', trailingslashit( HYBRID_FUNCTIONS ) . 'widgets.php' );

		/* Load the template hierarchy if supported. */
		require_if_theme_supports( 'hybrid-core-template-hierarchy', trailingslashit( HYBRID_FUNCTIONS ) . 'template-hierarchy.php' );

		/* Load the deprecated functions if supported. */
		require_if_theme_supports( 'hybrid-core-deprecated', trailingslashit( HYBRID_FUNCTIONS ) . 'deprecated.php' );
	}

	/**
	 * Load extensions (external projects).  Extensions are projects that are included within the 
	 * framework but are not a part of it.  They are external projects developed outside of the 
	 * framework.  Themes must use add_theme_support( $extension ) to use a specific extension 
	 * within the theme.  This should be declared on 'after_setup_theme' no later than a priority of 11.
	 *
	 * @since 0.7.0
	 */
	function extensions() {

		/* Load the Breadcrumb Trail extension if supported. */
		require_if_theme_supports( 'breadcrumb-trail', trailingslashit( HYBRID_EXTENSIONS ) . 'breadcrumb-trail.php' );

		/* Load the Cleaner Gallery extension if supported. */
		require_if_theme_supports( 'cleaner-gallery', trailingslashit( HYBRID_EXTENSIONS ) . 'cleaner-gallery.php' );

		/* Load the Get the Image extension if supported. */
		require_if_theme_supports( 'get-the-image', trailingslashit( HYBRID_EXTENSIONS ) . 'get-the-image.php' );

		/* Load the Cleaner Caption extension if supported. */
		require_if_theme_supports( 'cleaner-caption', trailingslashit( HYBRID_EXTENSIONS ) . 'cleaner-caption.php' );

		/* Load the Custom Field Series extension if supported. */
		require_if_theme_supports( 'custom-field-series', trailingslashit( HYBRID_EXTENSIONS ) . 'custom-field-series.php' );

		/* Load the Loop Pagination extension if supported. */
		require_if_theme_supports( 'loop-pagination', trailingslashit( HYBRID_EXTENSIONS ) . 'loop-pagination.php' );

		/* Load the Entry Views extension if supported. */
		require_if_theme_supports( 'entry-views', trailingslashit( HYBRID_EXTENSIONS ) . 'entry-views.php' );

		/* Load the Theme Layouts extension if supported. */
		require_if_theme_supports( 'theme-layouts', trailingslashit( HYBRID_EXTENSIONS ) . 'theme-layouts.php' );

		/* Load the Post Stylesheets extension if supported. */
		require_if_theme_supports( 'post-stylesheets', trailingslashit( HYBRID_EXTENSIONS ) . 'post-stylesheets.php' );
	}

	/**
	 * Load admin files for the framework.
	 *
	 * @since 0.7.0
	 */
	function admin() {

		/* Check if in the WordPress admin. */
		if ( is_admin() ) {

			/* Load the main admin file. */
			require_once( trailingslashit( HYBRID_ADMIN ) . 'admin.php' );

			/* Load the theme settings feature if supported. */
			require_if_theme_supports( 'hybrid-core-theme-settings', trailingslashit( HYBRID_ADMIN ) . 'theme-settings.php' );
		}
	}

	/**
	 * Adds the default framework actions and filters.
	 *
	 * @since 1.0.0
	 */
	function default_filters() {

		/* Remove bbPress theme compatibility if current theme supports bbPress. */
		if ( current_theme_supports( 'bbpress' ) )
			remove_action( 'bbp_init', 'bbp_setup_theme_compat', 8 );

		/* Move the WordPress generator to a better priority. */
		remove_action( 'wp_head', 'wp_generator' );
		add_action( 'wp_head', 'wp_generator', 1 );

		/* Add the theme info to the header (lets theme developers give better support). */
		add_action( 'wp_head', 'hybrid_meta_template', 1 );

		/* Filter the textdomain mofile to allow child themes to load the parent theme translation. */
		add_filter( 'load_textdomain_mofile', 'hybrid_load_textdomain_mofile', 10, 2 );

		/* Filter text strings for Hybrid Core and extensions so themes can serve up translations. */
		add_filter( 'gettext', 'hybrid_gettext', 1, 3 );
		add_filter( 'gettext', 'hybrid_extensions_gettext', 1, 3 );

		/* Make text widgets and term descriptions shortcode aware. */
		add_filter( 'widget_text', 'do_shortcode' );
		add_filter( 'term_description', 'do_shortcode' );
	}
}

?><|MERGE_RESOLUTION|>--- conflicted
+++ resolved
@@ -1,363 +1,355 @@
-<?php
-/**
- * Hybrid Core - A WordPress theme development framework.
- *
- * Hybrid Core is a framework for developing WordPress themes.  The framework allows theme developers
- * to quickly build themes without having to handle all of the "logic" behind the theme or having to code 
- * complex functionality for features that are often needed in themes.  The framework does these things 
- * for developers to allow them to get back to what matters the most:  developing and designing themes.  
- * The framework was built to make it easy for developers to include (or not include) specific, pre-coded 
- * features.  Themes handle all the markup, style, and scripts while the framework handles the logic.
- *
- * Hybrid Core is a modular system, which means that developers can pick and choose the features they 
- * want to include within their themes.  Most files are only loaded if the theme registers support for the 
- * feature using the add_theme_support( $feature ) function within their theme.
- *
- * This program is free software; you can redistribute it and/or modify it under the terms of the GNU 
- * General Public License as published by the Free Software Foundation; either version 2 of the License, 
- * or (at your option) any later version.
- *
- * This program is distributed in the hope that it will be useful, but WITHOUT ANY WARRANTY; without 
- * even the implied warranty of MERCHANTABILITY or FITNESS FOR A PARTICULAR PURPOSE.
- *
- * You should have received a copy of the GNU General Public License along with this program; if not, write 
- * to the Free Software Foundation, Inc., 51 Franklin St, Fifth Floor, Boston, MA 02110-1301 USA
- *
+<?php
+/**
+ * Hybrid Core - A WordPress theme development framework.
+ *
+ * Hybrid Core is a framework for developing WordPress themes.  The framework allows theme developers
+ * to quickly build themes without having to handle all of the "logic" behind the theme or having to code 
+ * complex functionality for features that are often needed in themes.  The framework does these things 
+ * for developers to allow them to get back to what matters the most:  developing and designing themes.  
+ * The framework was built to make it easy for developers to include (or not include) specific, pre-coded 
+ * features.  Themes handle all the markup, style, and scripts while the framework handles the logic.
+ *
+ * Hybrid Core is a modular system, which means that developers can pick and choose the features they 
+ * want to include within their themes.  Most files are only loaded if the theme registers support for the 
+ * feature using the add_theme_support( $feature ) function within their theme.
+ *
+ * This program is free software; you can redistribute it and/or modify it under the terms of the GNU 
+ * General Public License as published by the Free Software Foundation; either version 2 of the License, 
+ * or (at your option) any later version.
+ *
+ * This program is distributed in the hope that it will be useful, but WITHOUT ANY WARRANTY; without 
+ * even the implied warranty of MERCHANTABILITY or FITNESS FOR A PARTICULAR PURPOSE.
+ *
+ * You should have received a copy of the GNU General Public License along with this program; if not, write 
+ * to the Free Software Foundation, Inc., 51 Franklin St, Fifth Floor, Boston, MA 02110-1301 USA
+ *
  * @package HybridCore
-<<<<<<< HEAD
  * @version 1.5.0 - Alpha
-=======
- * @version 1.4.2
->>>>>>> 94cc99e6
- * @author Justin Tadlock <justin@justintadlock.com>
- * @copyright Copyright (c) 2008 - 2012, Justin Tadlock
- * @link http://themehybrid.com/hybrid-core
- * @license http://www.gnu.org/licenses/old-licenses/gpl-2.0.html
- */
-
-/**
- * The Hybrid class launches the framework.  It's the organizational structure behind the entire framework. 
- * This class should be loaded and initialized before anything else within the theme is called to properly use 
- * the framework.  
- *
- * After parent themes call the Hybrid class, they should perform a theme setup function on the 
- * 'after_setup_theme' hook with a priority of 10.  Child themes should add their theme setup function on
- * the 'after_setup_theme' hook with a priority of 11.  This allows the class to load theme-supported features
- * at the appropriate time, which is on the 'after_setup_theme' hook with a priority of 12.
- *
- * @since 0.7.0
- */
-class Hybrid {
-
-	/**
-	 * Constructor method for the Hybrid class.  This method adds other methods of the class to 
-	 * specific hooks within WordPress.  It controls the load order of the required files for running 
-	 * the framework.
-	 *
-	 * @since 1.0.0
-	 */
-	function __construct() {
-		global $hybrid;
-
-		/* Set up an empty class for the global $hybrid object. */
-		$hybrid = new stdClass;
-
-		/* Define framework, parent theme, and child theme constants. */
-		add_action( 'after_setup_theme', array( &$this, 'constants' ), 1 );
-
-		/* Load the core functions required by the rest of the framework. */
-		add_action( 'after_setup_theme', array( &$this, 'core' ), 2 );
-
-		/* Initialize the framework's default actions and filters. */
-		add_action( 'after_setup_theme', array( &$this, 'default_filters' ), 3 );
-
-		/* Language functions and translations setup. */
-		add_action( 'after_setup_theme', array( &$this, 'i18n' ), 4 );
-
-		/* Handle theme supported features. */
-		add_action( 'after_setup_theme', array( &$this, 'theme_support' ), 12 );
-
-		/* Load the framework functions. */
-		add_action( 'after_setup_theme', array( &$this, 'functions' ), 13 );
-
-		/* Load the framework extensions. */
-		add_action( 'after_setup_theme', array( &$this, 'extensions' ), 14 );
-
-		/* Load admin files. */
-		add_action( 'wp_loaded', array( &$this, 'admin' ) );
-	}
-
-	/**
-	 * Defines the constant paths for use within the core framework, parent theme, and child theme.  
-	 * Constants prefixed with 'HYBRID_' are for use only within the core framework and don't 
-	 * reference other areas of the parent or child theme.
-	 *
-	 * @since 0.7.0
-	 */
-	function constants() {
-
+ * @author Justin Tadlock <justin@justintadlock.com>
+ * @copyright Copyright (c) 2008 - 2012, Justin Tadlock
+ * @link http://themehybrid.com/hybrid-core
+ * @license http://www.gnu.org/licenses/old-licenses/gpl-2.0.html
+ */
+
+/**
+ * The Hybrid class launches the framework.  It's the organizational structure behind the entire framework. 
+ * This class should be loaded and initialized before anything else within the theme is called to properly use 
+ * the framework.  
+ *
+ * After parent themes call the Hybrid class, they should perform a theme setup function on the 
+ * 'after_setup_theme' hook with a priority of 10.  Child themes should add their theme setup function on
+ * the 'after_setup_theme' hook with a priority of 11.  This allows the class to load theme-supported features
+ * at the appropriate time, which is on the 'after_setup_theme' hook with a priority of 12.
+ *
+ * @since 0.7.0
+ */
+class Hybrid {
+
+	/**
+	 * Constructor method for the Hybrid class.  This method adds other methods of the class to 
+	 * specific hooks within WordPress.  It controls the load order of the required files for running 
+	 * the framework.
+	 *
+	 * @since 1.0.0
+	 */
+	function __construct() {
+		global $hybrid;
+
+		/* Set up an empty class for the global $hybrid object. */
+		$hybrid = new stdClass;
+
+		/* Define framework, parent theme, and child theme constants. */
+		add_action( 'after_setup_theme', array( &$this, 'constants' ), 1 );
+
+		/* Load the core functions required by the rest of the framework. */
+		add_action( 'after_setup_theme', array( &$this, 'core' ), 2 );
+
+		/* Initialize the framework's default actions and filters. */
+		add_action( 'after_setup_theme', array( &$this, 'default_filters' ), 3 );
+
+		/* Language functions and translations setup. */
+		add_action( 'after_setup_theme', array( &$this, 'i18n' ), 4 );
+
+		/* Handle theme supported features. */
+		add_action( 'after_setup_theme', array( &$this, 'theme_support' ), 12 );
+
+		/* Load the framework functions. */
+		add_action( 'after_setup_theme', array( &$this, 'functions' ), 13 );
+
+		/* Load the framework extensions. */
+		add_action( 'after_setup_theme', array( &$this, 'extensions' ), 14 );
+
+		/* Load admin files. */
+		add_action( 'wp_loaded', array( &$this, 'admin' ) );
+	}
+
+	/**
+	 * Defines the constant paths for use within the core framework, parent theme, and child theme.  
+	 * Constants prefixed with 'HYBRID_' are for use only within the core framework and don't 
+	 * reference other areas of the parent or child theme.
+	 *
+	 * @since 0.7.0
+	 */
+	function constants() {
+
 		/* Sets the framework version number. */
-<<<<<<< HEAD
 		define( 'HYBRID_VERSION', '1.5.0' );
-=======
-		define( 'HYBRID_VERSION', '1.4.2' );
->>>>>>> 94cc99e6
-
-		/* Sets the path to the parent theme directory. */
-		define( 'THEME_DIR', get_template_directory() );
-
-		/* Sets the path to the parent theme directory URI. */
-		define( 'THEME_URI', get_template_directory_uri() );
-
-		/* Sets the path to the child theme directory. */
-		define( 'CHILD_THEME_DIR', get_stylesheet_directory() );
-
-		/* Sets the path to the child theme directory URI. */
-		define( 'CHILD_THEME_URI', get_stylesheet_directory_uri() );
-
-		/* Sets the path to the core framework directory. */
-		define( 'HYBRID_DIR', trailingslashit( THEME_DIR ) . basename( dirname( __FILE__ ) ) );
-
-		/* Sets the path to the core framework directory URI. */
-		define( 'HYBRID_URI', trailingslashit( THEME_URI ) . basename( dirname( __FILE__ ) ) );
-
-		/* Sets the path to the core framework admin directory. */
-		define( 'HYBRID_ADMIN', trailingslashit( HYBRID_DIR ) . 'admin' );
-
-		/* Sets the path to the core framework classes directory. */
-		define( 'HYBRID_CLASSES', trailingslashit( HYBRID_DIR ) . 'classes' );
-
-		/* Sets the path to the core framework extensions directory. */
-		define( 'HYBRID_EXTENSIONS', trailingslashit( HYBRID_DIR ) . 'extensions' );
-
-		/* Sets the path to the core framework functions directory. */
-		define( 'HYBRID_FUNCTIONS', trailingslashit( HYBRID_DIR ) . 'functions' );
-
-		/* Sets the path to the core framework languages directory. */
-		define( 'HYBRID_LANGUAGES', trailingslashit( HYBRID_DIR ) . 'languages' );
-
-		/* Sets the path to the core framework images directory URI. */
-		define( 'HYBRID_IMAGES', trailingslashit( HYBRID_URI ) . 'images' );
-
-		/* Sets the path to the core framework CSS directory URI. */
-		define( 'HYBRID_CSS', trailingslashit( HYBRID_URI ) . 'css' );
-
-		/* Sets the path to the core framework JavaScript directory URI. */
-		define( 'HYBRID_JS', trailingslashit( HYBRID_URI ) . 'js' );
-	}
-
-	/**
-	 * Loads the core framework functions.  These files are needed before loading anything else in the 
-	 * framework because they have required functions for use.
-	 *
-	 * @since 1.0.0
-	 */
-	function core() {
-
-		/* Load the core framework functions. */
-		require_once( trailingslashit( HYBRID_FUNCTIONS ) . 'core.php' );
-
-		/* Load the context-based functions. */
-		require_once( trailingslashit( HYBRID_FUNCTIONS ) . 'context.php' );
-
-		/* Load the core framework internationalization functions. */
-		require_once( trailingslashit( HYBRID_FUNCTIONS ) . 'i18n.php' );
-	}
-
-	/**
-	 * Loads both the parent and child theme translation files.  If a locale-based functions file exists
-	 * in either the parent or child theme (child overrides parent), it will also be loaded.  All translation 
-	 * and locale functions files are expected to be within the theme's '/languages' folder, but the 
-	 * framework will fall back on the theme root folder if necessary.  Translation files are expected 
-	 * to be prefixed with the template or stylesheet path (example: 'templatename-en_US.mo').
-	 *
-	 * @since 1.2.0
-	 */
-	function i18n() {
-		global $hybrid;
-
-		/* Get parent and child theme textdomains. */
-		$parent_textdomain = hybrid_get_parent_textdomain();
-		$child_textdomain = hybrid_get_child_textdomain();
-
-		/* Load the framework textdomain. */
-		$hybrid->textdomain_loaded['hybrid-core'] = hybrid_load_framework_textdomain( 'hybrid-core' );
-
-		/* Load theme textdomain. */
-		$hybrid->textdomain_loaded[$parent_textdomain] = load_theme_textdomain( $parent_textdomain );
-
-		/* Load child theme textdomain. */
-		$hybrid->textdomain_loaded[$child_textdomain] = is_child_theme() ? load_child_theme_textdomain( $child_textdomain ) : false;
-
-		/* Get the user's locale. */
-		$locale = get_locale();
-
-		/* Locate a locale-specific functions file. */
-		$locale_functions = locate_template( array( "languages/{$locale}.php", "{$locale}.php" ) );
-
-		/* If the locale file exists and is readable, load it. */
-		if ( !empty( $locale_functions ) && is_readable( $locale_functions ) )
-			require_once( $locale_functions );
-	}
-
-	/**
-	 * Removes theme supported features from themes in the case that a user has a plugin installed
-	 * that handles the functionality.
-	 *
-	 * @since 1.3.0
-	 */
-	function theme_support() {
-
-		/* Remove support for the core SEO component if the WP SEO plugin is installed. */
-		if ( defined( 'WPSEO_VERSION' ) )
-			remove_theme_support( 'hybrid-core-seo' );
-
-		/* Remove support for the the Breadcrumb Trail extension if the plugin is installed. */
-		if ( function_exists( 'breadcrumb_trail' ) )
-			remove_theme_support( 'breadcrumb-trail' );
-
-		/* Remove support for the the Cleaner Gallery extension if the plugin is installed. */
-		if ( function_exists( 'cleaner_gallery' ) )
-			remove_theme_support( 'cleaner-gallery' );
-
-		/* Remove support for the the Get the Image extension if the plugin is installed. */
-		if ( function_exists( 'get_the_image' ) )
-			remove_theme_support( 'get-the-image' );
-	}
-
-	/**
-	 * Loads the framework functions.  Many of these functions are needed to properly run the 
-	 * framework.  Some components are only loaded if the theme supports them.
-	 *
-	 * @since 0.7.0
-	 */
-	function functions() {
-
-		/* Load the comments functions. */
-		require_once( trailingslashit( HYBRID_FUNCTIONS ) . 'comments.php' );
-
-		/* Load media-related functions. */
-		require_once( trailingslashit( HYBRID_FUNCTIONS ) . 'media.php' );
-
-		/* Load the metadata functions. */
-		require_once( trailingslashit( HYBRID_FUNCTIONS ) . 'meta.php' );
-
-		/* Load the utility functions. */
-		require_once( trailingslashit( HYBRID_FUNCTIONS ) . 'utility.php' );
-
-		/* Load the theme settings functions if supported. */
-		require_if_theme_supports( 'hybrid-core-theme-settings', trailingslashit( HYBRID_FUNCTIONS ) . 'settings.php' );
-
-		/* Load the customizer functions if theme settings are supported. */
-		require_if_theme_supports( 'hybrid-core-theme-settings', trailingslashit( HYBRID_FUNCTIONS ) . 'customize.php' );
-
-		/* Load the menus functions if supported. */
-		require_if_theme_supports( 'hybrid-core-menus', trailingslashit( HYBRID_FUNCTIONS ) . 'menus.php' );
-
-		/* Load the core SEO component if supported. */
-		require_if_theme_supports( 'hybrid-core-seo', trailingslashit( HYBRID_FUNCTIONS ) . 'core-seo.php' );
-
-		/* Load the shortcodes if supported. */
-		require_if_theme_supports( 'hybrid-core-shortcodes', trailingslashit( HYBRID_FUNCTIONS ) . 'shortcodes.php' );
-
-		/* Load the sidebars if supported. */
-		require_if_theme_supports( 'hybrid-core-sidebars', trailingslashit( HYBRID_FUNCTIONS ) . 'sidebars.php' );
-
-		/* Load the widgets if supported. */
-		require_if_theme_supports( 'hybrid-core-widgets', trailingslashit( HYBRID_FUNCTIONS ) . 'widgets.php' );
-
-		/* Load the template hierarchy if supported. */
-		require_if_theme_supports( 'hybrid-core-template-hierarchy', trailingslashit( HYBRID_FUNCTIONS ) . 'template-hierarchy.php' );
-
-		/* Load the deprecated functions if supported. */
-		require_if_theme_supports( 'hybrid-core-deprecated', trailingslashit( HYBRID_FUNCTIONS ) . 'deprecated.php' );
-	}
-
-	/**
-	 * Load extensions (external projects).  Extensions are projects that are included within the 
-	 * framework but are not a part of it.  They are external projects developed outside of the 
-	 * framework.  Themes must use add_theme_support( $extension ) to use a specific extension 
-	 * within the theme.  This should be declared on 'after_setup_theme' no later than a priority of 11.
-	 *
-	 * @since 0.7.0
-	 */
-	function extensions() {
-
-		/* Load the Breadcrumb Trail extension if supported. */
-		require_if_theme_supports( 'breadcrumb-trail', trailingslashit( HYBRID_EXTENSIONS ) . 'breadcrumb-trail.php' );
-
-		/* Load the Cleaner Gallery extension if supported. */
-		require_if_theme_supports( 'cleaner-gallery', trailingslashit( HYBRID_EXTENSIONS ) . 'cleaner-gallery.php' );
-
-		/* Load the Get the Image extension if supported. */
-		require_if_theme_supports( 'get-the-image', trailingslashit( HYBRID_EXTENSIONS ) . 'get-the-image.php' );
-
-		/* Load the Cleaner Caption extension if supported. */
-		require_if_theme_supports( 'cleaner-caption', trailingslashit( HYBRID_EXTENSIONS ) . 'cleaner-caption.php' );
-
-		/* Load the Custom Field Series extension if supported. */
-		require_if_theme_supports( 'custom-field-series', trailingslashit( HYBRID_EXTENSIONS ) . 'custom-field-series.php' );
-
-		/* Load the Loop Pagination extension if supported. */
-		require_if_theme_supports( 'loop-pagination', trailingslashit( HYBRID_EXTENSIONS ) . 'loop-pagination.php' );
-
-		/* Load the Entry Views extension if supported. */
-		require_if_theme_supports( 'entry-views', trailingslashit( HYBRID_EXTENSIONS ) . 'entry-views.php' );
-
-		/* Load the Theme Layouts extension if supported. */
-		require_if_theme_supports( 'theme-layouts', trailingslashit( HYBRID_EXTENSIONS ) . 'theme-layouts.php' );
-
-		/* Load the Post Stylesheets extension if supported. */
-		require_if_theme_supports( 'post-stylesheets', trailingslashit( HYBRID_EXTENSIONS ) . 'post-stylesheets.php' );
-	}
-
-	/**
-	 * Load admin files for the framework.
-	 *
-	 * @since 0.7.0
-	 */
-	function admin() {
-
-		/* Check if in the WordPress admin. */
-		if ( is_admin() ) {
-
-			/* Load the main admin file. */
-			require_once( trailingslashit( HYBRID_ADMIN ) . 'admin.php' );
-
-			/* Load the theme settings feature if supported. */
-			require_if_theme_supports( 'hybrid-core-theme-settings', trailingslashit( HYBRID_ADMIN ) . 'theme-settings.php' );
-		}
-	}
-
-	/**
-	 * Adds the default framework actions and filters.
-	 *
-	 * @since 1.0.0
-	 */
-	function default_filters() {
-
-		/* Remove bbPress theme compatibility if current theme supports bbPress. */
-		if ( current_theme_supports( 'bbpress' ) )
-			remove_action( 'bbp_init', 'bbp_setup_theme_compat', 8 );
-
-		/* Move the WordPress generator to a better priority. */
-		remove_action( 'wp_head', 'wp_generator' );
-		add_action( 'wp_head', 'wp_generator', 1 );
-
-		/* Add the theme info to the header (lets theme developers give better support). */
-		add_action( 'wp_head', 'hybrid_meta_template', 1 );
-
-		/* Filter the textdomain mofile to allow child themes to load the parent theme translation. */
-		add_filter( 'load_textdomain_mofile', 'hybrid_load_textdomain_mofile', 10, 2 );
-
-		/* Filter text strings for Hybrid Core and extensions so themes can serve up translations. */
-		add_filter( 'gettext', 'hybrid_gettext', 1, 3 );
-		add_filter( 'gettext', 'hybrid_extensions_gettext', 1, 3 );
-
-		/* Make text widgets and term descriptions shortcode aware. */
-		add_filter( 'widget_text', 'do_shortcode' );
-		add_filter( 'term_description', 'do_shortcode' );
-	}
-}
-
+
+		/* Sets the path to the parent theme directory. */
+		define( 'THEME_DIR', get_template_directory() );
+
+		/* Sets the path to the parent theme directory URI. */
+		define( 'THEME_URI', get_template_directory_uri() );
+
+		/* Sets the path to the child theme directory. */
+		define( 'CHILD_THEME_DIR', get_stylesheet_directory() );
+
+		/* Sets the path to the child theme directory URI. */
+		define( 'CHILD_THEME_URI', get_stylesheet_directory_uri() );
+
+		/* Sets the path to the core framework directory. */
+		define( 'HYBRID_DIR', trailingslashit( THEME_DIR ) . basename( dirname( __FILE__ ) ) );
+
+		/* Sets the path to the core framework directory URI. */
+		define( 'HYBRID_URI', trailingslashit( THEME_URI ) . basename( dirname( __FILE__ ) ) );
+
+		/* Sets the path to the core framework admin directory. */
+		define( 'HYBRID_ADMIN', trailingslashit( HYBRID_DIR ) . 'admin' );
+
+		/* Sets the path to the core framework classes directory. */
+		define( 'HYBRID_CLASSES', trailingslashit( HYBRID_DIR ) . 'classes' );
+
+		/* Sets the path to the core framework extensions directory. */
+		define( 'HYBRID_EXTENSIONS', trailingslashit( HYBRID_DIR ) . 'extensions' );
+
+		/* Sets the path to the core framework functions directory. */
+		define( 'HYBRID_FUNCTIONS', trailingslashit( HYBRID_DIR ) . 'functions' );
+
+		/* Sets the path to the core framework languages directory. */
+		define( 'HYBRID_LANGUAGES', trailingslashit( HYBRID_DIR ) . 'languages' );
+
+		/* Sets the path to the core framework images directory URI. */
+		define( 'HYBRID_IMAGES', trailingslashit( HYBRID_URI ) . 'images' );
+
+		/* Sets the path to the core framework CSS directory URI. */
+		define( 'HYBRID_CSS', trailingslashit( HYBRID_URI ) . 'css' );
+
+		/* Sets the path to the core framework JavaScript directory URI. */
+		define( 'HYBRID_JS', trailingslashit( HYBRID_URI ) . 'js' );
+	}
+
+	/**
+	 * Loads the core framework functions.  These files are needed before loading anything else in the 
+	 * framework because they have required functions for use.
+	 *
+	 * @since 1.0.0
+	 */
+	function core() {
+
+		/* Load the core framework functions. */
+		require_once( trailingslashit( HYBRID_FUNCTIONS ) . 'core.php' );
+
+		/* Load the context-based functions. */
+		require_once( trailingslashit( HYBRID_FUNCTIONS ) . 'context.php' );
+
+		/* Load the core framework internationalization functions. */
+		require_once( trailingslashit( HYBRID_FUNCTIONS ) . 'i18n.php' );
+	}
+
+	/**
+	 * Loads both the parent and child theme translation files.  If a locale-based functions file exists
+	 * in either the parent or child theme (child overrides parent), it will also be loaded.  All translation 
+	 * and locale functions files are expected to be within the theme's '/languages' folder, but the 
+	 * framework will fall back on the theme root folder if necessary.  Translation files are expected 
+	 * to be prefixed with the template or stylesheet path (example: 'templatename-en_US.mo').
+	 *
+	 * @since 1.2.0
+	 */
+	function i18n() {
+		global $hybrid;
+
+		/* Get parent and child theme textdomains. */
+		$parent_textdomain = hybrid_get_parent_textdomain();
+		$child_textdomain = hybrid_get_child_textdomain();
+
+		/* Load the framework textdomain. */
+		$hybrid->textdomain_loaded['hybrid-core'] = hybrid_load_framework_textdomain( 'hybrid-core' );
+
+		/* Load theme textdomain. */
+		$hybrid->textdomain_loaded[$parent_textdomain] = load_theme_textdomain( $parent_textdomain );
+
+		/* Load child theme textdomain. */
+		$hybrid->textdomain_loaded[$child_textdomain] = is_child_theme() ? load_child_theme_textdomain( $child_textdomain ) : false;
+
+		/* Get the user's locale. */
+		$locale = get_locale();
+
+		/* Locate a locale-specific functions file. */
+		$locale_functions = locate_template( array( "languages/{$locale}.php", "{$locale}.php" ) );
+
+		/* If the locale file exists and is readable, load it. */
+		if ( !empty( $locale_functions ) && is_readable( $locale_functions ) )
+			require_once( $locale_functions );
+	}
+
+	/**
+	 * Removes theme supported features from themes in the case that a user has a plugin installed
+	 * that handles the functionality.
+	 *
+	 * @since 1.3.0
+	 */
+	function theme_support() {
+
+		/* Remove support for the core SEO component if the WP SEO plugin is installed. */
+		if ( defined( 'WPSEO_VERSION' ) )
+			remove_theme_support( 'hybrid-core-seo' );
+
+		/* Remove support for the the Breadcrumb Trail extension if the plugin is installed. */
+		if ( function_exists( 'breadcrumb_trail' ) )
+			remove_theme_support( 'breadcrumb-trail' );
+
+		/* Remove support for the the Cleaner Gallery extension if the plugin is installed. */
+		if ( function_exists( 'cleaner_gallery' ) )
+			remove_theme_support( 'cleaner-gallery' );
+
+		/* Remove support for the the Get the Image extension if the plugin is installed. */
+		if ( function_exists( 'get_the_image' ) )
+			remove_theme_support( 'get-the-image' );
+	}
+
+	/**
+	 * Loads the framework functions.  Many of these functions are needed to properly run the 
+	 * framework.  Some components are only loaded if the theme supports them.
+	 *
+	 * @since 0.7.0
+	 */
+	function functions() {
+
+		/* Load the comments functions. */
+		require_once( trailingslashit( HYBRID_FUNCTIONS ) . 'comments.php' );
+
+		/* Load media-related functions. */
+		require_once( trailingslashit( HYBRID_FUNCTIONS ) . 'media.php' );
+
+		/* Load the metadata functions. */
+		require_once( trailingslashit( HYBRID_FUNCTIONS ) . 'meta.php' );
+
+		/* Load the utility functions. */
+		require_once( trailingslashit( HYBRID_FUNCTIONS ) . 'utility.php' );
+
+		/* Load the theme settings functions if supported. */
+		require_if_theme_supports( 'hybrid-core-theme-settings', trailingslashit( HYBRID_FUNCTIONS ) . 'settings.php' );
+
+		/* Load the customizer functions if theme settings are supported. */
+		require_if_theme_supports( 'hybrid-core-theme-settings', trailingslashit( HYBRID_FUNCTIONS ) . 'customize.php' );
+
+		/* Load the menus functions if supported. */
+		require_if_theme_supports( 'hybrid-core-menus', trailingslashit( HYBRID_FUNCTIONS ) . 'menus.php' );
+
+		/* Load the core SEO component if supported. */
+		require_if_theme_supports( 'hybrid-core-seo', trailingslashit( HYBRID_FUNCTIONS ) . 'core-seo.php' );
+
+		/* Load the shortcodes if supported. */
+		require_if_theme_supports( 'hybrid-core-shortcodes', trailingslashit( HYBRID_FUNCTIONS ) . 'shortcodes.php' );
+
+		/* Load the sidebars if supported. */
+		require_if_theme_supports( 'hybrid-core-sidebars', trailingslashit( HYBRID_FUNCTIONS ) . 'sidebars.php' );
+
+		/* Load the widgets if supported. */
+		require_if_theme_supports( 'hybrid-core-widgets', trailingslashit( HYBRID_FUNCTIONS ) . 'widgets.php' );
+
+		/* Load the template hierarchy if supported. */
+		require_if_theme_supports( 'hybrid-core-template-hierarchy', trailingslashit( HYBRID_FUNCTIONS ) . 'template-hierarchy.php' );
+
+		/* Load the deprecated functions if supported. */
+		require_if_theme_supports( 'hybrid-core-deprecated', trailingslashit( HYBRID_FUNCTIONS ) . 'deprecated.php' );
+	}
+
+	/**
+	 * Load extensions (external projects).  Extensions are projects that are included within the 
+	 * framework but are not a part of it.  They are external projects developed outside of the 
+	 * framework.  Themes must use add_theme_support( $extension ) to use a specific extension 
+	 * within the theme.  This should be declared on 'after_setup_theme' no later than a priority of 11.
+	 *
+	 * @since 0.7.0
+	 */
+	function extensions() {
+
+		/* Load the Breadcrumb Trail extension if supported. */
+		require_if_theme_supports( 'breadcrumb-trail', trailingslashit( HYBRID_EXTENSIONS ) . 'breadcrumb-trail.php' );
+
+		/* Load the Cleaner Gallery extension if supported. */
+		require_if_theme_supports( 'cleaner-gallery', trailingslashit( HYBRID_EXTENSIONS ) . 'cleaner-gallery.php' );
+
+		/* Load the Get the Image extension if supported. */
+		require_if_theme_supports( 'get-the-image', trailingslashit( HYBRID_EXTENSIONS ) . 'get-the-image.php' );
+
+		/* Load the Cleaner Caption extension if supported. */
+		require_if_theme_supports( 'cleaner-caption', trailingslashit( HYBRID_EXTENSIONS ) . 'cleaner-caption.php' );
+
+		/* Load the Custom Field Series extension if supported. */
+		require_if_theme_supports( 'custom-field-series', trailingslashit( HYBRID_EXTENSIONS ) . 'custom-field-series.php' );
+
+		/* Load the Loop Pagination extension if supported. */
+		require_if_theme_supports( 'loop-pagination', trailingslashit( HYBRID_EXTENSIONS ) . 'loop-pagination.php' );
+
+		/* Load the Entry Views extension if supported. */
+		require_if_theme_supports( 'entry-views', trailingslashit( HYBRID_EXTENSIONS ) . 'entry-views.php' );
+
+		/* Load the Theme Layouts extension if supported. */
+		require_if_theme_supports( 'theme-layouts', trailingslashit( HYBRID_EXTENSIONS ) . 'theme-layouts.php' );
+
+		/* Load the Post Stylesheets extension if supported. */
+		require_if_theme_supports( 'post-stylesheets', trailingslashit( HYBRID_EXTENSIONS ) . 'post-stylesheets.php' );
+	}
+
+	/**
+	 * Load admin files for the framework.
+	 *
+	 * @since 0.7.0
+	 */
+	function admin() {
+
+		/* Check if in the WordPress admin. */
+		if ( is_admin() ) {
+
+			/* Load the main admin file. */
+			require_once( trailingslashit( HYBRID_ADMIN ) . 'admin.php' );
+
+			/* Load the theme settings feature if supported. */
+			require_if_theme_supports( 'hybrid-core-theme-settings', trailingslashit( HYBRID_ADMIN ) . 'theme-settings.php' );
+		}
+	}
+
+	/**
+	 * Adds the default framework actions and filters.
+	 *
+	 * @since 1.0.0
+	 */
+	function default_filters() {
+
+		/* Remove bbPress theme compatibility if current theme supports bbPress. */
+		if ( current_theme_supports( 'bbpress' ) )
+			remove_action( 'bbp_init', 'bbp_setup_theme_compat', 8 );
+
+		/* Move the WordPress generator to a better priority. */
+		remove_action( 'wp_head', 'wp_generator' );
+		add_action( 'wp_head', 'wp_generator', 1 );
+
+		/* Add the theme info to the header (lets theme developers give better support). */
+		add_action( 'wp_head', 'hybrid_meta_template', 1 );
+
+		/* Filter the textdomain mofile to allow child themes to load the parent theme translation. */
+		add_filter( 'load_textdomain_mofile', 'hybrid_load_textdomain_mofile', 10, 2 );
+
+		/* Filter text strings for Hybrid Core and extensions so themes can serve up translations. */
+		add_filter( 'gettext', 'hybrid_gettext', 1, 3 );
+		add_filter( 'gettext', 'hybrid_extensions_gettext', 1, 3 );
+
+		/* Make text widgets and term descriptions shortcode aware. */
+		add_filter( 'widget_text', 'do_shortcode' );
+		add_filter( 'term_description', 'do_shortcode' );
+	}
+}
+
 ?>